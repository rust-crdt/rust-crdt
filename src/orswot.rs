--- conflicted
+++ resolved
@@ -304,13 +304,8 @@
     }
 
     /// Check if the set contains a member
-<<<<<<< HEAD
     pub fn contains(&self, member: &M) -> ReadCtx<bool, A, C> {
         let member_clock_opt = self.entries.get(&member);
-=======
-    pub fn contains(&self, member: &M) -> ReadCtx<bool, A> {
-        let member_clock_opt = self.entries.get(member);
->>>>>>> b405f773
         let exists = member_clock_opt.is_some();
         ReadCtx {
             add_clock: self.clock.clone(),
