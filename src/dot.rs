use std::cmp::{Ordering, PartialOrd};
use std::fmt;
use std::hash::{Hash, Hasher};

use num::traits::{FromPrimitive, Num, NumAssign};
use serde::{Deserialize, Serialize};

use crate::quickcheck::{Arbitrary, Gen};

/// Dot is a version marker for a single actor
#[derive(Clone, Serialize, Deserialize)]
pub struct Dot<A, C = u64> {
    /// The actor identifier
    pub actor: A,
    /// The current version of this actor
    pub counter: C,
}

impl<A, C> Dot<A, C> {
    /// Build a Dot from an actor and counter
    pub fn new(actor: A, counter: C) -> Self {
        Self { actor, counter }
    }
}

impl<A, C: NumAssign> Dot<A, C> {
    /// Increment this dot's counter
    pub fn apply_inc(&mut self) {
        self.counter += C::one();
    }
}

impl<A: Clone, C: Clone + Num> Dot<A, C> {
    /// Generate the successor of this dot
    pub fn inc(&self) -> Self {
        Self {
            actor: self.actor.clone(),
            counter: self.counter.clone() + C::one(),
        }
    }
}
impl<A: Copy, C: Copy> Copy for Dot<A, C> {}

impl<A: PartialEq, C: PartialEq> PartialEq for Dot<A, C> {
    fn eq(&self, other: &Self) -> bool {
        self.actor == other.actor && self.counter == other.counter
    }
}

impl<A: Eq, C: Eq> Eq for Dot<A, C> {}

impl<A: Hash, C: Hash> Hash for Dot<A, C> {
    fn hash<H: Hasher>(&self, state: &mut H) {
        self.actor.hash(state);
        self.counter.hash(state);
    }
}

impl<A: PartialOrd, C: PartialOrd> PartialOrd for Dot<A, C> {
    fn partial_cmp(&self, other: &Self) -> Option<Ordering> {
        if self.actor == other.actor {
            self.counter.partial_cmp(&other.counter)
        } else {
            None
        }
    }
}

impl<A: fmt::Debug, C: fmt::Debug> fmt::Debug for Dot<A, C> {
    fn fmt(&self, f: &mut fmt::Formatter<'_>) -> fmt::Result {
        write!(f, "{:?}.{:?}", self.actor, self.counter)
    }
}

impl<A, C> From<(A, C)> for Dot<A, C> {
    fn from(dot_material: (A, C)) -> Self {
        let (actor, counter) = dot_material;
        Self { actor, counter }
    }
}

impl<A: Arbitrary + Clone, C: Arbitrary + Clone + Num + FromPrimitive + PartialOrd> Arbitrary
    for Dot<A, C>
{
    fn arbitrary<G: Gen>(g: &mut G) -> Self {
        Dot {
            actor: A::arbitrary(g),
            counter: C::arbitrary(g) % C::from_u8(50).unwrap(),
        }
    }

    fn shrink(&self) -> Box<dyn Iterator<Item = Self>> {
        let mut shrunk_dots = Vec::new();
        if self.counter > C::zero() {
            shrunk_dots.push(Self::new(
                self.actor.clone(),
                self.counter.clone() - C::one(),
            ));
        }
        Box::new(shrunk_dots.into_iter())
    }
}

/// An ordered dot.
/// dot's are first ordered by actor, dots from the same actor are ordered by counter.
<<<<<<< HEAD
#[derive(Debug, Clone, PartialEq, Eq, PartialOrd, Ord, Serialize, Deserialize)]
pub struct OrdDot<A: Ord, C: Ord = u64> {
=======
#[derive(Debug, Clone, PartialEq, Eq, PartialOrd, Ord, Serialize, Deserialize, Hash)]
pub struct OrdDot<A: Ord> {
>>>>>>> 334ac2e7
    /// The actor who created this dot.
    pub actor: A,
    /// The current counter of this actor.
    pub counter: C,
}

impl<A: Ord, C: Ord> From<OrdDot<A, C>> for Dot<A, C> {
    fn from(OrdDot { actor, counter }: OrdDot<A, C>) -> Self {
        Self { actor, counter }
    }
}

impl<A: Ord, C: Ord> From<Dot<A, C>> for OrdDot<A, C> {
    fn from(Dot { actor, counter }: Dot<A, C>) -> Self {
        Self { actor, counter }
    }
}

/// A type for modeling a range of Dot's from one actor.
#[derive(Debug, PartialEq, Eq)]
pub struct DotRange<A, C = u64> {
    /// The actor identifier
    pub actor: A,
    /// The counter range representing the dots:
    /// `Dot::new(actor, counter_range.start) .. Dot::new(actor, counter_range.end)`
    ///
    /// Start is inclusive, end is exclusive.
    pub counter_range: core::ops::Range<C>,
}

<<<<<<< HEAD
impl<A: fmt::Debug, C: fmt::Display> fmt::Display for DotRange<A, C> {
=======
impl<A: fmt::Debug + Ord> fmt::Display for OrdDot<A> {
    fn fmt(&self, f: &mut fmt::Formatter<'_>) -> fmt::Result {
        write!(f, "{:?}.{}", self.actor, self.counter)
    }
}

impl<A: fmt::Debug> fmt::Display for DotRange<A> {
>>>>>>> 334ac2e7
    fn fmt(&self, f: &mut fmt::Formatter<'_>) -> fmt::Result {
        write!(
            f,
            "{:?}.({}..{})",
            self.actor, self.counter_range.start, self.counter_range.end
        )
    }
}

impl<A: fmt::Debug, C: fmt::Debug + fmt::Display> std::error::Error for DotRange<A, C> {}

#[cfg(test)]
mod test {
    use super::*;
    use quickcheck_macros::quickcheck;

    #[quickcheck]
    fn prop_inc_increments_only_the_counter(dot: Dot<u8>) -> bool {
        dot.inc() == Dot::new(dot.actor, dot.counter + 1)
    }

    #[quickcheck]
    fn prop_partial_order(a: Dot<u8>, b: Dot<u8>) -> bool {
        let cmp_ab = a.partial_cmp(&b);
        let cmp_ba = b.partial_cmp(&a);

        match (cmp_ab, cmp_ba) {
            (None, None) => a.actor != b.actor,
            (Some(Ordering::Less), Some(Ordering::Greater)) => {
                a.actor == b.actor && a.counter < b.counter
            }
            (Some(Ordering::Greater), Some(Ordering::Less)) => {
                a.actor == b.actor && a.counter > b.counter
            }
            (Some(Ordering::Equal), Some(Ordering::Equal)) => {
                a.actor == b.actor && a.counter == b.counter
            }
            _ => false,
        }
    }

    #[quickcheck]
    fn prop_ordered_dot_is_ordered_by_actor_first(dot_a: Dot<u8>, dot_b: Dot<u8>) -> bool {
        let ord_dot_a: OrdDot<_> = dot_a.into();
        let ord_dot_b: OrdDot<_> = dot_b.into();

        match ord_dot_a.actor.cmp(&ord_dot_b.actor) {
            Ordering::Less => ord_dot_a < ord_dot_b,
            Ordering::Greater => ord_dot_a > ord_dot_b,
            Ordering::Equal => {
                ord_dot_a.counter.cmp(&ord_dot_b.counter) == ord_dot_a.cmp(&ord_dot_b)
            }
        }
    }
}<|MERGE_RESOLUTION|>--- conflicted
+++ resolved
@@ -103,26 +103,21 @@
 
 /// An ordered dot.
 /// dot's are first ordered by actor, dots from the same actor are ordered by counter.
-<<<<<<< HEAD
-#[derive(Debug, Clone, PartialEq, Eq, PartialOrd, Ord, Serialize, Deserialize)]
-pub struct OrdDot<A: Ord, C: Ord = u64> {
-=======
-#[derive(Debug, Clone, PartialEq, Eq, PartialOrd, Ord, Serialize, Deserialize, Hash)]
-pub struct OrdDot<A: Ord> {
->>>>>>> 334ac2e7
+#[derive(Debug, Clone, PartialEq, Eq, PartialOrd, Ord, Hash, Serialize, Deserialize)]
+pub struct OrdDot<A: Ord, C = u64> {
     /// The actor who created this dot.
     pub actor: A,
     /// The current counter of this actor.
     pub counter: C,
 }
 
-impl<A: Ord, C: Ord> From<OrdDot<A, C>> for Dot<A, C> {
+impl<A: Ord, C> From<OrdDot<A, C>> for Dot<A, C> {
     fn from(OrdDot { actor, counter }: OrdDot<A, C>) -> Self {
         Self { actor, counter }
     }
 }
 
-impl<A: Ord, C: Ord> From<Dot<A, C>> for OrdDot<A, C> {
+impl<A: Ord, C> From<Dot<A, C>> for OrdDot<A, C> {
     fn from(Dot { actor, counter }: Dot<A, C>) -> Self {
         Self { actor, counter }
     }
@@ -140,17 +135,13 @@
     pub counter_range: core::ops::Range<C>,
 }
 
-<<<<<<< HEAD
-impl<A: fmt::Debug, C: fmt::Display> fmt::Display for DotRange<A, C> {
-=======
-impl<A: fmt::Debug + Ord> fmt::Display for OrdDot<A> {
+impl<A: fmt::Debug + Ord, C: fmt::Display> fmt::Display for OrdDot<A, C> {
     fn fmt(&self, f: &mut fmt::Formatter<'_>) -> fmt::Result {
         write!(f, "{:?}.{}", self.actor, self.counter)
     }
 }
 
-impl<A: fmt::Debug> fmt::Display for DotRange<A> {
->>>>>>> 334ac2e7
+impl<A: fmt::Debug, C: fmt::Display> fmt::Display for DotRange<A, C> {
     fn fmt(&self, f: &mut fmt::Formatter<'_>) -> fmt::Result {
         write!(
             f,
