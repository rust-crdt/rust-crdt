//! This module contains a generic Vector Clock implementation.
//!
//! # Examples
//!
//! ```
//! use crdts::{Dot, VClock, CmRDT};
//!
//! let mut a = VClock::new();
//! let mut b = VClock::new();
//! a.apply(Dot::new("A", 2));
//! b.apply(Dot::new("A", 1));
//! assert!(a > b);
//! ```

use core::cmp::{self, Ordering};
use core::convert::Infallible;
use core::fmt::{self, Debug, Display};
use core::mem;
use std::collections::{btree_map, BTreeMap};

use num::traits::{FromPrimitive, Num};
use serde::{Deserialize, Serialize};

use crate::quickcheck::{Arbitrary, Gen};
use crate::{CmRDT, CvRDT, Dot, DotRange, ResetRemove};

/// A `VClock` is a standard vector clock.
/// It contains a set of "actors" and associated counters.
/// When a particular actor witnesses a mutation, their associated
/// counter in a `VClock` is incremented. `VClock` is typically used
/// as metadata for associated application data, rather than as the
/// container for application data. `VClock` just tracks causality.
/// It can tell you if something causally descends something else,
/// or if different replicas are "concurrent" (were mutated in
/// isolation, and need to be resolved externally).
#[derive(Debug, Clone, PartialEq, Eq, Hash, Serialize, Deserialize)]
pub struct VClock<A: Ord, C = u64> {
    /// dots is the mapping from actors to their associated counters
    pub dots: BTreeMap<A, C>,
}

impl<A: Ord, C> Default for VClock<A, C> {
    fn default() -> Self {
        Self {
            dots: BTreeMap::new(),
        }
    }
}

impl<A: Ord, C: Ord + Num> PartialOrd for VClock<A, C> {
    fn partial_cmp(&self, other: &Self) -> Option<Ordering> {
        // This algorithm is pretty naive, I think there's a way to
        // just track if the ordering changes as we iterate over the
        // active dots zipped by actor.
        // ie. it's None if the ordering changes from Less to Greator
        //     or vice-versa.

        let zero = C::zero();
        let mut cmp = None;
        for (i, (a, l)) in self.dots.iter().enumerate() {
            cmp = match (i, other.dots.get(a).unwrap_or(&zero), cmp) {
                (0, r, _) => l.partial_cmp(r),
                (_, r, Some(Ordering::Equal)) => l.partial_cmp(r),
                (_, r, Some(Ordering::Less)) if l <= r => cmp,
                (_, r, Some(Ordering::Greater)) if l >= r => cmp,
                (_, _, _) => return None,
            };
        }

        cmp
    }
}

impl<A: Ord + Display, C: Ord + Display> Display for VClock<A, C> {
    fn fmt(&self, f: &mut fmt::Formatter) -> fmt::Result {
        write!(f, "<")?;
        for (i, (actor, count)) in self.dots.iter().enumerate() {
            if i > 0 {
                write!(f, ", ")?;
            }
            write!(f, "{}:{}", actor, count)?;
        }
        write!(f, ">")
    }
}

impl<A: Ord, C: Ord + Clone + Num> ResetRemove<A, C> for VClock<A, C> {
    /// Forget any actors that have smaller counts than the
    /// count in the given vclock
    fn reset_remove(&mut self, other: &Self) {
<<<<<<< HEAD
        for (actor, counter) in other.dots.iter() {
            if counter >= &self.get(actor) {
=======
        for Dot { actor, counter } in other.iter() {
            if counter >= self.get(actor) {
>>>>>>> b405f773
                self.dots.remove(actor);
            }
        }
    }
}

impl<A: Ord + Clone + Debug, C: Ord + Clone + Debug + Display + Num> CmRDT for VClock<A, C> {
    type Op = Dot<A, C>;
    type Validation = DotRange<A, C>;

    fn validate_op(&self, dot: &Self::Op) -> Result<(), Self::Validation> {
        let next_counter = self.get(&dot.actor) + C::one();
        if dot.counter > next_counter {
            Err(DotRange {
                actor: dot.actor.clone(),
                counter_range: next_counter..dot.counter.clone(),
            })
        } else {
            Ok(())
        }
    }

    /// Monotonically adds the given actor version to
    /// this VClock.
    ///
    /// # Examples
    /// ```
    /// use crdts::{VClock, Dot, CmRDT};
    /// let mut v = VClock::new();
    ///
    /// v.apply(Dot::new("A", 2));
    ///
    /// // now all dots applied to `v` from actor `A` where
    /// // the counter is not bigger than 2 are nops.
    /// v.apply(Dot::new("A", 0));
    /// assert_eq!(v.get(&"A"), 2);
    /// ```
    fn apply(&mut self, dot: Self::Op) {
        if self.get(&dot.actor) < dot.counter {
            self.dots.insert(dot.actor, dot.counter);
        }
    }
}

impl<A: Ord + Clone + Debug, C: Ord + Clone + Debug + Display + Num> CvRDT for VClock<A, C> {
    type Validation = Infallible;

    fn validate_merge(&self, _other: &Self) -> Result<(), Self::Validation> {
        Ok(())
    }

    fn merge(&mut self, other: Self) {
        for dot in other.into_iter() {
            self.apply(dot);
        }
    }
}

impl<A: Ord, C> VClock<A, C> {
    /// Returns a new `VClock` instance.
    pub fn new() -> Self {
        Default::default()
    }

    /// Returns a clone of self but with information that is older than given clock is
    /// forgotten
    pub fn clone_without(&self, base_clock: &Self) -> Self
    where
        A: Clone,
        C: Ord + Clone + Num,
    {
        let mut cloned = self.clone();
        cloned.reset_remove(base_clock);
        cloned
    }

    /// Generate Op to increment an actor's counter.
    ///
    /// # Examples
    /// ```
    /// use crdts::{VClock, CmRDT};
    /// let mut a = VClock::new();
    ///
    /// // `a.inc()` does not mutate the vclock!
    /// let op = a.inc("A");
    /// assert_eq!(a, VClock::new());
    ///
    /// // we must apply the op to the VClock to have
    /// // its edit take effect.
    /// a.apply(op.clone());
    /// assert_eq!(a.get(&"A"), 1);
    ///
    /// // Op's can be replicated to another node and
    /// // applied to the local state there.
    /// let mut other_node = VClock::new();
    /// other_node.apply(op);
    /// assert_eq!(other_node.get(&"A"), 1);
    /// ```
    pub fn inc(&self, actor: A) -> Dot<A, C>
    where
        A: Clone,
        C: Clone + Num,
    {
        self.dot(actor).inc()
    }

    /// Return the associated counter for this actor.
    /// All actors not in the vclock have an implied count of 0
    pub fn get(&self, actor: &A) -> C
    where
        C: Clone + Num,
    {
        self.dots.get(actor).cloned().unwrap_or_else(C::zero)
    }

    /// Return the Dot for a given actor
    pub fn dot(&self, actor: A) -> Dot<A, C>
    where
        C: Clone + Num,
    {
        let counter = self.get(&actor);
        Dot::new(actor, counter)
    }

    /// True if two vector clocks have diverged.
    ///
    /// # Examples
    /// ```
    /// use crdts::{VClock, CmRDT};
    /// let (mut a, mut b) = (VClock::new(), VClock::new());
    /// a.apply(a.inc("A"));
    /// b.apply(b.inc("B"));
    /// assert!(a.concurrent(&b));
    /// ```
    pub fn concurrent(&self, other: &Self) -> bool
    where
        C: Ord + Num,
    {
        self.partial_cmp(other).is_none()
    }

    /// Returns `true` if this vector clock contains nothing.
    pub fn is_empty(&self) -> bool {
        self.dots.is_empty()
    }

    /// Returns the common elements (same actor and counter)
    /// for two `VClock` instances.
    pub fn intersection(left: &Self, right: &Self) -> Self
    where
        A: Clone,
        C: Clone + Num,
    {
        let mut dots = BTreeMap::new();
        for (left_actor, left_counter) in left.dots.iter() {
            let right_counter = right.get(left_actor);
            if right_counter == *left_counter {
                dots.insert(left_actor.clone(), left_counter.clone());
            }
        }
        Self { dots }
    }

    /// Reduces this VClock to the greatest-lower-bound of the given
    /// VClock and itsef, as an example see the following code.
    /// ``` rust
    /// use crdts::{VClock, Dot, ResetRemove, CmRDT};
    /// let mut c = VClock::new();
    /// c.apply(Dot::new(23, 6));
    /// c.apply(Dot::new(89, 14));
    /// let c2 = c.clone();
    ///
    /// c.glb(&c2); // this is a no-op since `glb { c, c } = c`
    /// assert_eq!(c, c2);
    ///
    /// c.apply(Dot::new(43, 1));
    /// assert_eq!(c.get(&43), 1);
    /// c.glb(&c2); // should remove the 43 => 1 entry
    /// assert_eq!(c.get(&43), 0);
    /// ```
<<<<<<< HEAD
    pub fn glb(&mut self, other: &Self)
    where
        C: Ord + Clone + Num,
    {
        let zero = C::zero();
        self.dots = mem::replace(&mut self.dots, BTreeMap::new())
=======
    pub fn glb(&mut self, other: &Self) {
        self.dots = mem::take(&mut self.dots)
>>>>>>> b405f773
            .into_iter()
            .filter_map(|(actor, count)| {
                // Since an actor missing from the dots map has an implied
                // counter of 0 we can save some memory, and remove the actor.
                let min_count = cmp::min(count, other.get(&actor));
                if min_count == zero {
                    None
                } else {
                    Some((actor, min_count))
                }
            })
            .collect();
    }

    /// Returns an iterator over the dots in this vclock
    pub fn iter(&self) -> impl Iterator<Item = Dot<&A, C>>
    where
        C: Clone,
    {
        self.dots.iter().map(|(a, c)| Dot {
            actor: a,
            counter: c.clone(),
        })
    }
}

/// Generated from calls to VClock::into_iter()
pub struct IntoIter<A: Ord, C: Ord = u64> {
    btree_iter: btree_map::IntoIter<A, C>,
}

impl<A: Ord, C: Ord> std::iter::Iterator for IntoIter<A, C> {
    type Item = Dot<A, C>;

    fn next(&mut self) -> Option<Dot<A, C>> {
        self.btree_iter
            .next()
            .map(|(actor, counter)| Dot::new(actor, counter))
    }
}

impl<A: Ord, C: Ord> std::iter::IntoIterator for VClock<A, C> {
    type Item = Dot<A, C>;
    type IntoIter = IntoIter<A, C>;

    /// Consumes the vclock and returns an iterator over dots in the clock
    fn into_iter(self) -> Self::IntoIter {
        IntoIter {
            btree_iter: self.dots.into_iter(),
        }
    }
}

impl<A: Ord + Clone + Debug, C: Ord + Clone + Debug + Display + Num>
    std::iter::FromIterator<Dot<A, C>> for VClock<A, C>
{
    fn from_iter<I: IntoIterator<Item = Dot<A, C>>>(iter: I) -> Self {
        let mut clock = VClock::default();

        for dot in iter {
            clock.apply(dot);
        }

        clock
    }
}

impl<A: Ord + Clone + Debug, C: Ord + Clone + Debug + Display + Num> From<Dot<A, C>>
    for VClock<A, C>
{
    fn from(dot: Dot<A, C>) -> Self {
        let mut clock = VClock::default();
        clock.apply(dot);
        clock
    }
}

impl<A, C> Arbitrary for VClock<A, C>
where
    A: Arbitrary + Ord + Clone + Debug,
    C: Arbitrary + Ord + Clone + Debug + Display + Num + FromPrimitive,
{
    fn arbitrary<G: Gen>(g: &mut G) -> Self {
        let mut clock = VClock::default();

        for _ in 0..u8::arbitrary(g) % 10 {
            clock.apply(Dot::arbitrary(g));
        }

        clock
    }

    fn shrink(&self) -> Box<dyn Iterator<Item = Self>> {
        let mut shrunk_clocks = Vec::default();
        for dot in self.clone().into_iter() {
            let clock_without_dot: Self = self.clone().into_iter().filter(|d| d != &dot).collect();

            for shrunk_dot in dot.shrink() {
                let mut clock = clock_without_dot.clone();
                clock.apply(shrunk_dot);
                shrunk_clocks.push(clock);
            }

            shrunk_clocks.push(clock_without_dot);
        }

        Box::new(shrunk_clocks.into_iter())
    }
}<|MERGE_RESOLUTION|>--- conflicted
+++ resolved
@@ -88,13 +88,8 @@
     /// Forget any actors that have smaller counts than the
     /// count in the given vclock
     fn reset_remove(&mut self, other: &Self) {
-<<<<<<< HEAD
-        for (actor, counter) in other.dots.iter() {
-            if counter >= &self.get(actor) {
-=======
         for Dot { actor, counter } in other.iter() {
             if counter >= self.get(actor) {
->>>>>>> b405f773
                 self.dots.remove(actor);
             }
         }
@@ -275,17 +270,12 @@
     /// c.glb(&c2); // should remove the 43 => 1 entry
     /// assert_eq!(c.get(&43), 0);
     /// ```
-<<<<<<< HEAD
     pub fn glb(&mut self, other: &Self)
     where
         C: Ord + Clone + Num,
     {
         let zero = C::zero();
-        self.dots = mem::replace(&mut self.dots, BTreeMap::new())
-=======
-    pub fn glb(&mut self, other: &Self) {
         self.dots = mem::take(&mut self.dots)
->>>>>>> b405f773
             .into_iter()
             .filter_map(|(actor, count)| {
                 // Since an actor missing from the dots map has an implied
